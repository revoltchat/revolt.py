from __future__ import annotations

<<<<<<< HEAD
from typing import Any, Coroutine, Optional, TYPE_CHECKING, Literal, TypeVar, Union, overload
=======
from typing import (TYPE_CHECKING, Any, Coroutine, Literal, Optional, TypeVar,
                    Union)

>>>>>>> 56028ab4
import aiohttp
import ulid

from .errors import HTTPError, ServerError
from .file import File

try:
    import ujson as _json
except ImportError:
    import json as _json

if TYPE_CHECKING:
    import aiohttp
<<<<<<< HEAD
    from .types import (
        ApiInfo, Autumn as AutumnPayload, Message as MessagePayload, Embed as EmbedPayload, GetServerMembers, User as UserPayload,
        Server, Member, UserProfile, ServerInvite, ServerBans, Channel, DMChannel, TextChannel, VoiceChannel, Role, MessageWithUserData)
    from .file import File
    from .enums import SortType
=======

    from .file import File
    from .types import ApiInfo
    from .types import Autumn as AutumnPayload
    from .types import Channel, DMChannel
    from .types import Embed as EmbedPayload
    from .types import GetServerMembers, Member
    from .types import Message as MessagePayload
    from .types import Role, Server, ServerBans, ServerInvite, TextChannel
    from .types import User as UserPayload
    from .types import UserProfile, VoiceChannel


__all__ = ("HttpClient",)
>>>>>>> 56028ab4

T = TypeVar("T")
Request = Coroutine[Any, Any, T]

class HttpClient:
    def __init__(self, session: aiohttp.ClientSession, token: str, api_url: str, api_info: ApiInfo):
        self.session = session
        self.token = token
        self.api_url = api_url
        self.api_info = api_info

    async def request(self, method: Literal["GET", "POST", "PUT", "DELETE", "PATCH"], route: str, *, json: Optional[dict[str, Any]] = None, nonce: bool = True, params: Optional[dict[str, Any]] = None) -> Any:
        url = f"{self.api_url}{route}"

        kwargs = {}
        
        headers = {
            "User-Agent": "Revolt.py https://github.com/Zomatree/revolt.py",
            "x-bot-token": self.token
        }

        if json:
            headers["Content-Type"] = "application/json"

            if nonce:
                json["nonce"] = ulid.new().str # type: ignore

            kwargs["data"] = _json.dumps(json)

        kwargs["headers"] = headers

        if params:
            kwargs["params"] = params

        async with self.session.request(method, url, **kwargs) as resp:
            text = await resp.text()
            if text:
                response = _json.loads(await resp.text())
            else:
                response = text

        resp_code = resp.status

        if 200 <= resp_code <= 300:
            return response
        elif resp_code == 400:
            raise HTTPError

    async def upload_file(self, file: File, tag: str) -> AutumnPayload:
        url = f"{self.api_info['features']['autumn']['url']}/{tag}"

        headers = {
            "User-Agent": "Revolt.py https://github.com/Zomatree/revolt.py"
        }

        form = aiohttp.FormData()
        form.add_field("file", file.f.read(), filename=file.filename)

        async with self.session.post(url, data=form, headers=headers) as resp:
            response: AutumnPayload = _json.loads(await resp.text())

        resp_code = resp.status

        if resp_code == 400:
            raise HTTPError(response)
        elif 500 <= resp_code <= 600:
            raise ServerError
        else:
            return response

    async def send_message(self, channel: str, content: Optional[str], embeds: Optional[list[EmbedPayload]], attachments: Optional[list[File]]) -> MessagePayload:
        json: dict[str, Any] = {}
        
        if content:
            json["content"] = content
        
        if embeds:
            json["embeds"] = embeds

        if attachments:
            attachment_ids: list[str] = []

            for attachment in attachments:
                data = await self.upload_file(attachment, "attachments")
                attachment_ids.append(data["id"])
                
            json["attachments"] = attachment_ids

        return await self.request("POST", f"/channels/{channel}/messages", json=json)

    def edit_message(self, channel: str, message: str, content: str) -> Request[None]:
        json = {"content": content}
        return self.request("PATCH", f"/channels/{channel}/messages/{message}", json=json)

    def delete_message(self, channel: str, message: str) -> Request[None]:
        return self.request("DELETE", f"/channels/{channel}/messages/{message}")

    def fetch_message(self, channel: str, message: str) -> Request[MessagePayload]:
        return self.request("GET", f"/channels/{channel}/messages/{message}")
    
    @overload
    def fetch_messages(
        self, 
        channel: str, 
        sort: SortType,
        *, 
        limit: Optional[int] = ..., 
        before: Optional[str] = ..., 
        after: Optional[str] = ..., 
        nearby: Optional[str] = ..., 
        include_users: Literal[False] = ...
    ) -> Request[list[MessagePayload]]:
        ...
    
    @overload
    def fetch_messages(
        self, 
        channel: str, 
        sort: SortType,
        *, 
        limit: Optional[int] = ..., 
        before: Optional[str] = ..., 
        after: Optional[str] = ..., 
        nearby: Optional[str] = ..., 
        include_users: Literal[True] = ...
    ) -> Request[MessageWithUserData]:
        ...

    def fetch_messages(
        self, 
        channel: str, 
        sort: SortType,
        *, 
        limit: Optional[int] = None, 
        before: Optional[str] = None, 
        after: Optional[str] = None, 
        nearby: Optional[str] = None, 
        include_users: bool = False
    ) -> Request[Union[list[MessagePayload], MessageWithUserData]]:

        json = {"sort": sort.value, "include_users": str(include_users)}

        if limit:
            json["limit"] = limit

        if before:
            json["before"] = before

        if after:
            json["after"] = after

        if nearby:
            json["nearby"] = nearby

        return self.request("GET", f"/channels/{channel}/messages", params=json)

    @overload
    def search_messages(
        self, 
        channel: str, 
        query: str,
        *, 
        limit: Optional[int] = ..., 
        before: Optional[str] = ..., 
        after: Optional[str] = ...,
        sort: Optional[SortType] = ...,
        include_users: Literal[False] = ...
    ) ->Request[list[MessagePayload]]:
        ...

    @overload
    def search_messages(
        self, 
        channel: str, 
        query: str,
        *, 
        limit: Optional[int] = ..., 
        before: Optional[str] = ..., 
        after: Optional[str] = ...,
        sort: Optional[SortType] = ...,
        include_users: Literal[True] = ...
    ) ->Request[MessageWithUserData]:
        ...

    def search_messages(
        self, 
        channel: str, 
        query: str,
        *, 
        limit: Optional[int] = None, 
        before: Optional[str] = None, 
        after: Optional[str] = None,
        sort: Optional[SortType] = None,
        include_users: Optional[bool] = False
    ) ->Request[Union[list[MessagePayload], MessageWithUserData]]:

        json = {"query": query, "include_users": include_users}

        if limit:
            json["limit"] = limit

        if before:
            json["before"] = before

        if after:
            json["after"] = after

        if sort:
            json["sort"] = sort.value

        return self.request("POST", f"/channels/{channel}/search", json=json)

    async def request_file(self, url: str) -> bytes:
        async with self.session.get(url) as resp:
            return await resp.content.read()

    def fetch_user(self, user_id: str) -> Request[UserPayload]:
        return self.request("GET", f"/users/{user_id}")

    def fetch_profile(self, user_id: str) -> Request[UserProfile]:
        return self.request("GET", f"/users/{user_id}/profile")

    def fetch_default_avatar(self, user_id: str) -> Request[bytes]:
        return self.request_file(f"{self.api_url}/users/{user_id}/default_avatar")
    
    def fetch_dm_channels(self) -> Request[list[Channel]]:
        return self.request("GET", "/users/dms")

    def open_dm(self, user_id: str) -> Request[DMChannel]:
        return self.request("GET", f"/users/{user_id}/dm")

    def fetch_channel(self, channel_id: str) -> Request[Channel]:
        return self.request("GET", f"/channels/{channel_id}")

    def close_channel(self, channel_id: str) -> Request[None]:
        return self.request("DELETE", f"/channels/{channel_id}")

    def fetch_server(self, server_id: str) -> Request[Server]:
        return self.request("GET", f"/servers/{server_id}")

    def delete_leave_server(self, server_id: str) -> Request[None]:
        return self.request("DELETE", f"/servers/{server_id}")

    def create_channel(self, server_id: str, channel_type: Literal["Text", "Voice"], name: str, description: Optional[str]) -> Request[Union[TextChannel, VoiceChannel]]:
        payload = {
            "type": channel_type,
            "name": name
        }

        if description:
            payload["description"] = description

        return self.request("POST", f"/servers/{server_id}/channels", json=payload)

    def fetch_server_invites(self, server_id: str) -> Request[list[ServerInvite]]:
        return self.request("GET", f"/servers/{server_id}/invites")

    def fetch_member(self, server_id: str, member_id: str) -> Request[Member]:
        return self.request("GET", f"/servers/{server_id}/members/{member_id}")

    def kick_member(self, server_id: str, member_id: str) -> Request[None]:
        return self.request("DELETE", f"/servers/{server_id}/members/{member_id}")

    def fetch_members(self, server_id: str) -> Request[GetServerMembers]:
        return self.request("GET", f"/servers/{server_id}/members")

    def ban_member(self, server_id: str, member_id: str, reason: Optional[str]) -> Request[GetServerMembers]:
        payload = {"reason": reason} if reason else None

        return self.request("PUT", f"/servers/{server_id}/bans/{member_id}", json=payload, nonce=False)

    def unban_member(self, server_id: str, member_id: str) -> Request[None]:
        return self.request("DELETE", f"/servers/{server_id}/bans/{member_id}")
    
    def fetch_bans(self, server_id: str) -> Request[ServerBans]:
        return self.request("GET", f"/servers/{server_id}/bans")

    def set_role_permissions(self, server_id: str, role_id: str, server_permissions: int, channel_permissions: int) -> Request[None]:
        payload = {
            "server": server_permissions,
            "channel": channel_permissions
        }

        return self.request("PUT", f"/servers/{server_id}/permissions/{role_id}", json=payload, nonce=False)
    
    def set_default_permissions(self, server_id: str, server_permissions: int, channel_permissions: int) -> Request[None]:
        payload = {
            "server": server_permissions,
            "channel": channel_permissions
        }

        return self.request("PUT", f"/servers/{server_id}/permissions/default", json=payload, nonce=False)

    def create_role(self, server_id: str, name: str) -> Request[Role]:
        return self.request("POST", f"/servers/{server_id}/roles", json={"name": name}, nonce=False)

    def delete_role(self, server_id: str, role_id: str) -> Request[None]:
        return self.request("DELETE", f"/servers/{server_id}/roles/{role_id}")<|MERGE_RESOLUTION|>--- conflicted
+++ resolved
@@ -1,12 +1,8 @@
 from __future__ import annotations
 
-<<<<<<< HEAD
-from typing import Any, Coroutine, Optional, TYPE_CHECKING, Literal, TypeVar, Union, overload
-=======
-from typing import (TYPE_CHECKING, Any, Coroutine, Literal, Optional, TypeVar,
+from typing import (TYPE_CHECKING, Any, Coroutine, Literal, Optional, overload TypeVar,
                     Union)
 
->>>>>>> 56028ab4
 import aiohttp
 import ulid
 
@@ -20,20 +16,14 @@
 
 if TYPE_CHECKING:
     import aiohttp
-<<<<<<< HEAD
-    from .types import (
-        ApiInfo, Autumn as AutumnPayload, Message as MessagePayload, Embed as EmbedPayload, GetServerMembers, User as UserPayload,
-        Server, Member, UserProfile, ServerInvite, ServerBans, Channel, DMChannel, TextChannel, VoiceChannel, Role, MessageWithUserData)
+
     from .file import File
     from .enums import SortType
-=======
-
-    from .file import File
     from .types import ApiInfo
     from .types import Autumn as AutumnPayload
     from .types import Channel, DMChannel
     from .types import Embed as EmbedPayload
-    from .types import GetServerMembers, Member
+    from .types import GetServerMembers, Member, MessageWithUserData
     from .types import Message as MessagePayload
     from .types import Role, Server, ServerBans, ServerInvite, TextChannel
     from .types import User as UserPayload
@@ -41,7 +31,6 @@
 
 
 __all__ = ("HttpClient",)
->>>>>>> 56028ab4
 
 T = TypeVar("T")
 Request = Coroutine[Any, Any, T]
