from __future__ import annotations
from distutils import command

from typing import TYPE_CHECKING, Any, Optional

from .command import Command

if TYPE_CHECKING:
    from .client import CommandsClient

__all__ = ("Cog", "CogMeta")

class CogMeta(type):
    _commands: list[Command]
    qualified_name: str

    def __new__(cls, name: str, bases: tuple[type, ...], attrs: dict[str, Any], *, qualified_name: Optional[str] = None):
        commands: list[Command] = []
        self = super().__new__(cls, name, bases, attrs)

        for base in reversed(self.__mro__):
            for value in base.__dict__.values():
                if isinstance(value, Command):
                    commands.append(value)


        self._commands = commands
        self.qualified_name = qualified_name or name
        return self

class Cog(metaclass=CogMeta):
    _commands: list[Command]
    qualified_name: str

<<<<<<< HEAD
    def cog_load(self):
        """A special method that is called when the cog gets loaded."""
        pass

    def cog_unload(self):
        """A special method that is called when the cog gets removed."""
        pass

    def _inject(self, client: CommandsClient):  
=======
    def _inject(self, client: CommandsClient):
>>>>>>> 7229b75c
        client.cogs[self.qualified_name] = self

        for command in self._commands:
            command.cog = self
            client.add_command(command)

        self.cog_load()

    def _uninject(self, client: CommandsClient):
        for name, command in client.all_commands.copy().items():
            if command in self._commands:
                del client.all_commands[name]

        self.cog_unload()

    @property
    def commands(self) -> list[Command]:
        return self._commands<|MERGE_RESOLUTION|>--- conflicted
+++ resolved
@@ -32,7 +32,6 @@
     _commands: list[Command]
     qualified_name: str
 
-<<<<<<< HEAD
     def cog_load(self):
         """A special method that is called when the cog gets loaded."""
         pass
@@ -42,9 +41,6 @@
         pass
 
     def _inject(self, client: CommandsClient):  
-=======
-    def _inject(self, client: CommandsClient):
->>>>>>> 7229b75c
         client.cogs[self.qualified_name] = self
 
         for command in self._commands:
